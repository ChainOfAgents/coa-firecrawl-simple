--- conflicted
+++ resolved
@@ -20,15 +20,9 @@
 class UrlModel(BaseModel):
     """Model representing the URL and associated parameters for the request."""
     url: str
-<<<<<<< HEAD
     wait_after_load: int = 0
     timeout: int = 15000
-=======
-    wait: int = None
-    wait_until: str = "load"
     headers: dict = None
-
->>>>>>> 6920ec8a
 
 browser: Browser = None
 
@@ -81,7 +75,6 @@
 
     await page.goto(
         body.url,
-<<<<<<< HEAD
         wait_until="load",
         timeout=body.timeout,
     )
@@ -89,15 +82,6 @@
     if body.wait_after_load > 0:
         await page.wait_for_timeout(body.wait_after_load)
 
-=======
-        timeout=15000,
-        wait_until=body.wait_until if body.wait_until else "load",
-    )  # Set max timeout to 15s
-    if body.wait:  # Check if wait parameter is provided in the request body
-        await page.wait_for_timeout(
-            body.wait
-        )  # Convert seconds to milliseconds for playwright
->>>>>>> 6920ec8a
     page_content = await page.content()
     await context.close()
     json_compatible_item_data = {"content": page_content}
