--- conflicted
+++ resolved
@@ -7,9 +7,5 @@
 
 /.next/
 
-<<<<<<< HEAD
 .rdb
-=======
-# Sentry Config File
->>>>>>> 52a05b8c
 .sentryclirc